--- conflicted
+++ resolved
@@ -45,11 +45,8 @@
     db,
     server,
     read_options,
-<<<<<<< HEAD
-    bloom_filter
-=======
+    bloom_filter,
     write_options
->>>>>>> 263c558f
 }).
 
 -define(OPEN_OPTIONS,
@@ -161,43 +158,32 @@
     {ok, DbRef} = eleveldb:open(Dir, open_options()),
     Bloom = init_bloom_filter(),
     rabbit_log:error("INIT INDEX ~p~n", [self()]),
-<<<<<<< HEAD
     {ok,
      #internal_state{
         db = DbRef,
         dir = Dir,
-        read_options = ReadOptions,
-        write_options = ?WRITE_OPTIONS,
+        read_options = read_options(),
+        write_options = write_options(),
         recovery_index = RecoveryIndex,
         bloom_filter = Bloom }};
-=======
-    {ok, internal_state(DbRef, Dir, RecoveryIndex)};
->>>>>>> 263c558f
 
 %% Clean shutdown. We don't need recovery index
 init([BaseDir, recover]) ->
     Dir = index_dir(BaseDir),
-<<<<<<< HEAD
     case {eleveldb:open(Dir, open_options()), load_bloom_filter()} of
         {{ok, DbRef}, {ok, Bloom}}  ->
             {ok,
              #internal_state{
                 db = DbRef,
                 dir = Dir,
-                read_options = ReadOptions,
-                write_options = ?WRITE_OPTIONS,
+                read_options = read_options(),
+                write_options = write_options(),
                 bloom_filter = Bloom }};
         {{error, Err}, _} ->
             rabbit_log:error("Error trying to recover a LevelDB after graceful shutdown ~p~n", [Err]),
             {stop, Err};
         {_, {error, Err}} ->
             rabbit_log:error("Error trying to recover a bloom filter after graceful shutdown ~p~n", [Err]),
-=======
-    case eleveldb:open(Dir, open_options()) of
-        {ok, DbRef}  -> {ok, internal_state(DbRef, Dir, undefined)};
-        {error, Err} ->
-            rabbit_log:error("Error trying to recover after graceful shutdown ~p~n", [Err]),
->>>>>>> 263c558f
             {stop, Err}
     end.
 
@@ -267,10 +253,10 @@
 %% ------------------------------------
 
 do_insert(MsgId, Val, File,
-<<<<<<< HEAD
-          State = #index_state{ db = DB, bloom_filter = Bloom }) ->
-% TODO: index state write options
-    do_insert(MsgId, Val, File, State, DB, [], Bloom);
+          State = #index_state{ db = DB,
+                                write_options = WriteOptions,
+                                bloom_filter = Bloom }) ->
+    do_insert(MsgId, Val, File, State, DB, WriteOptions, Bloom);
 
 do_insert(MsgId, Val, File,
           State = #internal_state{db = DB,
@@ -279,17 +265,6 @@
     do_insert(MsgId, Val, File, State, DB, WriteOptions, Bloom).
 
 do_insert(MsgId, Val, File, State, DB, WriteOptions, Bloom) ->
-=======
-          State = #index_state{ db = DB, write_options = WriteOptions }) ->
-% TODO: index state write options
-    do_insert(MsgId, Val, File, State, DB, WriteOptions);
-
-do_insert(MsgId, Val, File,
-          State = #internal_state{db = DB, write_options = WriteOptions}) ->
-    do_insert(MsgId, Val, File, State, DB, WriteOptions).
-
-do_insert(MsgId, Val, File, State, DB, WriteOptions) ->
->>>>>>> 263c558f
     maybe_update_recovery_index(MsgId, File, State),
     ok = eleveldb:put(DB, MsgId, Val, WriteOptions),
     ok = update_bloom_filter(MsgId, Bloom).
@@ -309,7 +284,6 @@
 do_delete(MsgId, #internal_state{ db = DB, write_options = WriteOptions} = State) ->
     % rabbit_log:error("Delete index ~p~n", [{MsgId, DB}]),
     maybe_delete_recovery_index(MsgId, State),
-<<<<<<< HEAD
     ok = eleveldb:delete(DB, MsgId, WriteOptions),
     ok = maybe_clean_bloom_filter(MsgId, Bloom).
 
@@ -317,21 +291,6 @@
                                recovery_index = RecoveryIndex,
                                dir = Dir,
                                bloom_filter = Bloom }) ->
-=======
-    ok = eleveldb:delete(DB, MsgId, WriteOptions).
-
-internal_state(DbRef, Dir, RecoveryIndex) ->
-    #internal_state{
-        db = DbRef,
-        dir = Dir,
-        read_options = read_options(),
-        write_options = write_options(),
-        recovery_index = RecoveryIndex }.
-
-do_terminate(#internal_state { db = DB,
-                               recovery_index = RecoveryIndex,
-                               dir = Dir }) ->
->>>>>>> 263c558f
     clear_recovery_index(RecoveryIndex, Dir),
     save_bloom_filter(Bloom),
     case eleveldb:close(DB) of
@@ -383,9 +342,12 @@
 
 index_state(Pid) ->
     {ok, DB} = gen_server:call(Pid, reference),
-<<<<<<< HEAD
     {ok, Bloom} = gen_server:call(Pid, bloom_filter),
-    #index_state{db = DB, server = Pid, read_options = ReadOptions, bloom_filter = Bloom}.
+    #index_state{ db = DB,
+                  server = Pid,
+                  read_options = read_options(),
+                  write_options = write_options(),
+                  bloom_filter = Bloom}.
 
 init_bloom_filter() ->
     PredCount = 1000000,
@@ -394,12 +356,6 @@
     {ok, Bloom} = ebloom:new(PredCount, FPProbability, RandomSeed),
     {ok, BloomThumbstone} = ebloom:new(PredCount, FPProbability, RandomSeed),
     {Bloom, BloomThumbstone}.
-=======
-    #index_state{db = DB,
-                 server = Pid,
-                 read_options = read_options(),
-                 write_options = write_options()}.
->>>>>>> 263c558f
 
 decode_val(Val) ->
     binary_to_term(Val).
@@ -417,13 +373,6 @@
                 Updates).
 
 open_options() ->
-<<<<<<< HEAD
-    Opts = lists:ukeymerge(1,
-        lists:usort(application:get_env(rabbitmq_msg_store_index_eleveldb, open_options, [])),
-        lists:usort(?OPEN_OPTIONS)),
-    rabbit_log:error("Using open options ~p~n", [Opts]),
-    Opts.
-=======
     lists:ukeymerge(1,
         lists:usort(application:get_env(rabbitmq_msg_store_index_eleveldb, open_options, [])),
         lists:usort(?OPEN_OPTIONS)).
@@ -436,5 +385,4 @@
 read_options() ->
     lists:ukeymerge(1,
         lists:usort(application:get_env(rabbitmq_msg_store_index_eleveldb, read_options, [])),
-        lists:usort(?READ_OPTIONS)).
->>>>>>> 263c558f
+        lists:usort(?READ_OPTIONS)).